--- conflicted
+++ resolved
@@ -95,18 +95,11 @@
         self.aggregate_func = aggregate_func
         self.overwrite_existing_runs = overwrite_existing_runs
 
-<<<<<<< HEAD
-    def add(self, config, cost, time,
-            status, instance_id=None,
-            seed=None,
-            wc_time_stamp=None,
-            additional_info=None,
-=======
     def add(self, config: Configuration, cost: float, time: float,
             status: StatusType, instance_id: str=None,
             seed: int=None,
+            wc_time_stamp: float=None,
             additional_info: dict=None,
->>>>>>> ce1059d1
             external_data: bool=False):
         """Adds a data of a new target algorithm (TA) run;
         it will update data if the same key values are used
@@ -125,14 +118,10 @@
             instance_id: str
                 String representing an instance (default: None)
             seed: int
-<<<<<<< HEAD
-                random seed used by TA (default: None)
+                Random seed used by TA (default: None)
             wc_time_stamp: float
                 used wallclock time so far,
                 to recreate order of runhistory after dumped to disk
-=======
-                Random seed used by TA (default: None)
->>>>>>> ce1059d1
             additional_info: dict
                 Additional run infos (could include further returned
                 information from TA or fields such as start time and host_id)
