--- conflicted
+++ resolved
@@ -7,25 +7,21 @@
 import typing
 import math
 
-<<<<<<< HEAD
-from smac.optimizer.acquisition import AbstractAcquisitionFunction
-=======
 from smac.configspace import Configuration, convert_configurations_to_array
->>>>>>> ba6dccec
 from smac.epm.rf_with_instances import RandomForestWithInstances
 from smac.initial_design.initial_design import InitialDesign
 from smac.intensification.intensification import Intensifier
 from smac.optimizer import pSMAC
 from smac.optimizer.acquisition import AbstractAcquisitionFunction
+from smac.optimizer.acquisition import AbstractAcquisitionFunction
 from smac.optimizer.local_search import LocalSearch
 from smac.runhistory.runhistory import RunHistory
 from smac.runhistory.runhistory2epm import AbstractRunHistory2EPM
+from smac.scenario.scenario import Scenario
 from smac.stats.stats import Stats
-from smac.scenario.scenario import Scenario
-from smac.configspace import Configuration, convert_configurations_to_array
 from smac.tae.execute_ta_run import FirstRunCrashedException
+from smac.utils.io.traj_logging import TrajLogger
 from smac.utils.validate import Validator
-from smac.utils.io.traj_logging import TrajLogger
 
 
 
@@ -161,14 +157,7 @@
         incumbent: np.array(1, H)
             The best found configuration
         """
-<<<<<<< HEAD
         self.start()
-=======
-        self.stats.start_timing()
-
-        self.incumbent = self.initial_design.run()
-
->>>>>>> ba6dccec
 
         # Main BO loop
         iteration = 1
